# See https://help.github.com/articles/ignoring-files/ for more about ignoring files.

# dependencies
/node_modules
/.pnp
.pnp.js
.yarn/install-state.gz

# testing
/coverage

# next.js
/.next/
/out/

# production
/build

# misc
.DS_Store
*.pem

# debug
npm-debug.log*
yarn-debug.log*
yarn-error.log*

# local env files
.env*.local

# vercel
.vercel

# typescript
*.tsbuildinfo
<<<<<<< HEAD


# tailwind
.turbo
.vscode
styles/dist.css
=======
next-env.d.ts
>>>>>>> 8a11319e
<|MERGE_RESOLUTION|>--- conflicted
+++ resolved
@@ -33,13 +33,8 @@
 
 # typescript
 *.tsbuildinfo
-<<<<<<< HEAD
-
 
 # tailwind
 .turbo
 .vscode
-styles/dist.css
-=======
-next-env.d.ts
->>>>>>> 8a11319e
+styles/dist.css