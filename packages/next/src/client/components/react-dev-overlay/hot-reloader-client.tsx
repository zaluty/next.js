import type { ReactNode } from 'react'
import React, {
  useCallback,
  useEffect,
  useReducer,
  useMemo,
  startTransition,
} from 'react'
import stripAnsi from 'next/dist/compiled/strip-ansi'
import formatWebpackMessages from '../../dev/error-overlay/format-webpack-messages'
import { useRouter } from '../navigation'
import {
  ACTION_VERSION_INFO,
  INITIAL_OVERLAY_STATE,
  errorOverlayReducer,
} from './internal/error-overlay-reducer'
import {
  ACTION_BUILD_OK,
  ACTION_BUILD_ERROR,
  ACTION_BEFORE_REFRESH,
  ACTION_REFRESH,
  ACTION_UNHANDLED_ERROR,
  ACTION_UNHANDLED_REJECTION,
} from './internal/error-overlay-reducer'
import { parseStack } from './internal/helpers/parseStack'
import ReactDevOverlay from './internal/ReactDevOverlay'
import {
  RuntimeErrorHandler,
  useErrorHandler,
} from './internal/helpers/use-error-handler'
import {
  useSendMessage,
  useTurbopack,
  useWebsocket,
  useWebsocketPing,
} from './internal/helpers/use-websocket'
import { parseComponentStack } from './internal/helpers/parse-component-stack'
import type { VersionInfo } from '../../../server/dev/parse-version-info'
import { HMR_ACTIONS_SENT_TO_BROWSER } from '../../../server/dev/hot-reloader-types'
import type { HMR_ACTION_TYPES } from '../../../server/dev/hot-reloader-types'

interface Dispatcher {
  onBuildOk(): void
  onBuildError(message: string): void
  onVersionInfo(versionInfo: VersionInfo): void
  onBeforeRefresh(): void
  onRefresh(): void
}

let mostRecentCompilationHash: any = null
let __nextDevClientId = Math.round(Math.random() * 100 + Date.now())
let reloading = false
let startLatency: number | null = null

function onBeforeFastRefresh(dispatcher: Dispatcher, hasUpdates: boolean) {
  if (hasUpdates) {
    dispatcher.onBeforeRefresh()
  }
}

function onFastRefresh(
  dispatcher: Dispatcher,
  sendMessage: (message: string) => void,
  updatedModules: ReadonlyArray<string>
) {
  let endLatency = Date.now()
  dispatcher.onBuildOk()

  sendMessage(
    JSON.stringify({
      event: 'client-hmr-latency',
      id: window.__nextDevClientId,
      startTime: startLatency,
      endTime: endLatency,
      page: window.location.pathname,
      updatedModules,
      // Whether the page (tab) was hidden at the time the event occurred.
      // This can impact the accuracy of the event's timing.
      isPageHidden: document.visibilityState === 'hidden',
    })
  )

  if (updatedModules.length > 0) {
    dispatcher.onRefresh()
  }
}

// There is a newer version of the code available.
function handleAvailableHash(hash: string) {
  // Update last known compilation hash.
  mostRecentCompilationHash = hash
}

// Is there a newer version of this code available?
function isUpdateAvailable() {
  /* globals __webpack_hash__ */
  // __webpack_hash__ is the hash of the current compilation.
  // It's a global variable injected by Webpack.
  return mostRecentCompilationHash !== __webpack_hash__
}

// Webpack disallows updates in other states.
function canApplyUpdates() {
  // @ts-expect-error module.hot exists
  return module.hot.status() === 'idle'
}
function afterApplyUpdates(fn: any) {
  if (canApplyUpdates()) {
    fn()
  } else {
    function handler(status: any) {
      if (status === 'idle') {
        // @ts-expect-error module.hot exists
        module.hot.removeStatusHandler(handler)
        fn()
      }
    }
    // @ts-expect-error module.hot exists
    module.hot.addStatusHandler(handler)
  }
}

function performFullReload(err: any, sendMessage: any) {
  const stackTrace =
    err &&
    ((err.stack && err.stack.split('\n').slice(0, 5).join('\n')) ||
      err.message ||
      err + '')

  sendMessage(
    JSON.stringify({
      event: 'client-full-reload',
      stackTrace,
      hadRuntimeError: !!RuntimeErrorHandler.hadRuntimeError,
    })
  )

  if (reloading) return
  reloading = true
  window.location.reload()
}

// Attempt to update code on the fly, fall back to a hard reload.
function tryApplyUpdates(
  onBeforeUpdate: (hasUpdates: boolean) => void,
  onHotUpdateSuccess: (updatedModules: string[]) => void,
  sendMessage: any,
  dispatcher: Dispatcher
) {
  if (!isUpdateAvailable() || !canApplyUpdates()) {
    dispatcher.onBuildOk()
    return
  }

  function handleApplyUpdates(err: any, updatedModules: string[] | null) {
    if (err || RuntimeErrorHandler.hadRuntimeError || !updatedModules) {
      if (err) {
        console.warn(
          '[Fast Refresh] performing full reload\n\n' +
            "Fast Refresh will perform a full reload when you edit a file that's imported by modules outside of the React rendering tree.\n" +
            'You might have a file which exports a React component but also exports a value that is imported by a non-React component file.\n' +
            'Consider migrating the non-React component export to a separate file and importing it into both files.\n\n' +
            'It is also possible the parent component of the component you edited is a class component, which disables Fast Refresh.\n' +
            'Fast Refresh requires at least one parent function component in your React tree.'
        )
      } else if (RuntimeErrorHandler.hadRuntimeError) {
        console.warn(
          '[Fast Refresh] performing full reload because your application had an unrecoverable error'
        )
      }
      performFullReload(err, sendMessage)
      return
    }

    const hasUpdates = Boolean(updatedModules.length)
    if (typeof onHotUpdateSuccess === 'function') {
      // Maybe we want to do something.
      onHotUpdateSuccess(updatedModules)
    }

    if (isUpdateAvailable()) {
      // While we were updating, there was a new update! Do it again.
      tryApplyUpdates(
        hasUpdates ? () => {} : onBeforeUpdate,
        hasUpdates ? () => dispatcher.onBuildOk() : onHotUpdateSuccess,
        sendMessage,
        dispatcher
      )
    } else {
      dispatcher.onBuildOk()
      if (process.env.__NEXT_TEST_MODE) {
        afterApplyUpdates(() => {
          if (self.__NEXT_HMR_CB) {
            self.__NEXT_HMR_CB()
            self.__NEXT_HMR_CB = null
          }
        })
      }
    }
  }

  // https://webpack.js.org/api/hot-module-replacement/#check
  // @ts-expect-error module.hot exists
  module.hot
    .check(/* autoApply */ false)
    .then((updatedModules: any[] | null) => {
      if (!updatedModules) {
        return null
      }

      if (typeof onBeforeUpdate === 'function') {
        const hasUpdates = Boolean(updatedModules.length)
        onBeforeUpdate(hasUpdates)
      }
      // https://webpack.js.org/api/hot-module-replacement/#apply
      // @ts-expect-error module.hot exists
      return module.hot.apply()
    })
    .then(
      (updatedModules: any[] | null) => {
        handleApplyUpdates(null, updatedModules)
      },
      (err: any) => {
        handleApplyUpdates(err, null)
      }
    )
}

function processMessage(
  obj: HMR_ACTION_TYPES,
  sendMessage: (message: string) => void,
  router: ReturnType<typeof useRouter>,
  dispatcher: Dispatcher
) {
  if (!('action' in obj)) {
    return
  }

  function handleErrors(errors: ReadonlyArray<unknown>) {
    // "Massage" webpack messages.
    const formatted = formatWebpackMessages({
      errors: errors,
      warnings: [],
    })

    // Only show the first error.
    dispatcher.onBuildError(formatted.errors[0])

    // Also log them to the console.
    for (let i = 0; i < formatted.errors.length; i++) {
      console.error(stripAnsi(formatted.errors[i]))
    }

    // Do not attempt to reload now.
    // We will reload on next success instead.
    if (process.env.__NEXT_TEST_MODE) {
      if (self.__NEXT_HMR_CB) {
        self.__NEXT_HMR_CB(formatted.errors[0])
        self.__NEXT_HMR_CB = null
      }
    }
  }

  function handleHotUpdate(updatedModules?: ReadonlyArray<string>) {
    if (process.env.TURBOPACK) {
      onFastRefresh(dispatcher, sendMessage, updatedModules || [])
    } else {
      tryApplyUpdates(
        function onBeforeHotUpdate(hasUpdates: boolean) {
          onBeforeFastRefresh(dispatcher, hasUpdates)
        },
        function onSuccessfulHotUpdate(webpackUpdatedModules: string[]) {
          // Only dismiss it when we're sure it's a hot update.
          // Otherwise it would flicker right before the reload.
          onFastRefresh(dispatcher, sendMessage, webpackUpdatedModules)
        },
        sendMessage,
        dispatcher
      )
    }
  }

  switch (obj.action) {
    case HMR_ACTIONS_SENT_TO_BROWSER.BUILDING: {
      startLatency = Date.now()
      console.log('[Fast Refresh] rebuilding')
      break
    }
    case HMR_ACTIONS_SENT_TO_BROWSER.FINISH_BUILDING: {
      break
    }
    case HMR_ACTIONS_SENT_TO_BROWSER.BUILT:
    case HMR_ACTIONS_SENT_TO_BROWSER.SYNC: {
      if (obj.hash) {
        handleAvailableHash(obj.hash)
      }

      const { errors, warnings } = obj

      // Is undefined when it's a 'built' event
      if ('versionInfo' in obj) {
        dispatcher.onVersionInfo(obj.versionInfo)
      }
      const hasErrors = Boolean(errors && errors.length)
      // Compilation with errors (e.g. syntax error or missing modules).
      if (hasErrors) {
        sendMessage(
          JSON.stringify({
            event: 'client-error',
            errorCount: errors.length,
            clientId: __nextDevClientId,
          })
        )

        handleErrors(errors)
        return
      }

      const hasWarnings = Boolean(warnings && warnings.length)
      if (hasWarnings) {
        sendMessage(
          JSON.stringify({
            event: 'client-warning',
            warningCount: warnings.length,
            clientId: __nextDevClientId,
          })
        )

        // Compilation with warnings (e.g. ESLint).
        const isHotUpdate = obj.action !== HMR_ACTIONS_SENT_TO_BROWSER.SYNC

        // Print warnings to the console.
        const formattedMessages = formatWebpackMessages({
          warnings: warnings,
          errors: [],
        })

        for (let i = 0; i < formattedMessages.warnings.length; i++) {
          if (i === 5) {
            console.warn(
              'There were more warnings in other files.\n' +
                'You can find a complete log in the terminal.'
            )
            break
          }
          console.warn(stripAnsi(formattedMessages.warnings[i]))
        }

        // Attempt to apply hot updates or reload.
        if (isHotUpdate) {
          handleHotUpdate(obj.updatedModules)
        }
        return
      }

      sendMessage(
        JSON.stringify({
          event: 'client-success',
          clientId: __nextDevClientId,
        })
      )

<<<<<<< HEAD
      if (process.env.TURBOPACK) {
        handleHotUpdate()
      } else {
        const isHotUpdate =
          obj.action !== HMR_ACTIONS_SENT_TO_BROWSER.SYNC &&
          (!window.__NEXT_DATA__ || window.__NEXT_DATA__.page !== '/_error') &&
          isUpdateAvailable()

        // Attempt to apply hot updates or reload.
        if (isHotUpdate) {
          handleHotUpdate()
        }
=======
      const isHotUpdate =
        obj.action !== HMR_ACTIONS_SENT_TO_BROWSER.SYNC &&
        (!window.__NEXT_DATA__ || window.__NEXT_DATA__.page !== '/_error') &&
        isUpdateAvailable()

      // Attempt to apply hot updates or reload.
      if (isHotUpdate) {
        handleHotUpdate(obj.updatedModules)
>>>>>>> d8691f5c
      }
      return
    }
    // TODO-APP: make server component change more granular
    case HMR_ACTIONS_SENT_TO_BROWSER.SERVER_COMPONENT_CHANGES: {
      sendMessage(
        JSON.stringify({
          event: 'server-component-reload-page',
          clientId: __nextDevClientId,
        })
      )
      if (RuntimeErrorHandler.hadRuntimeError) {
        if (reloading) return
        reloading = true
        return window.location.reload()
      }
      startTransition(() => {
        // @ts-ignore it exists, it's just hidden
        router.fastRefresh()
        dispatcher.onRefresh()
      })

      serverComponentRenderInProgress = true

      return
    }
    case HMR_ACTIONS_SENT_TO_BROWSER.RELOAD_PAGE: {
      sendMessage(
        JSON.stringify({
          event: 'client-reload-page',
          clientId: __nextDevClientId,
        })
      )
      if (reloading) return
      reloading = true
      return window.location.reload()
    }
    case HMR_ACTIONS_SENT_TO_BROWSER.REMOVED_PAGE: {
      // TODO-APP: potentially only refresh if the currently viewed page was removed.
      // @ts-ignore it exists, it's just hidden
      router.fastRefresh()
      return
    }
    case HMR_ACTIONS_SENT_TO_BROWSER.ADDED_PAGE: {
      // TODO-APP: potentially only refresh if the currently viewed page was added.
      // @ts-ignore it exists, it's just hidden
      router.fastRefresh()
      return
    }
    case HMR_ACTIONS_SENT_TO_BROWSER.SERVER_ERROR: {
      const { errorJSON } = obj
      if (errorJSON) {
        const { message, stack } = JSON.parse(errorJSON)
        const error = new Error(message)
        error.stack = stack
        handleErrors([error])
      }
      return
    }
    case HMR_ACTIONS_SENT_TO_BROWSER.DEV_PAGES_MANIFEST_UPDATE: {
      return
    }
    default: {
    }
  }
}

let serverComponentRenderInProgress = false

export default function HotReload({
  assetPrefix,
  children,
}: {
  assetPrefix: string
  children?: ReactNode
}) {
  const [state, dispatch] = useReducer(
    errorOverlayReducer,
    INITIAL_OVERLAY_STATE
  )
  const dispatcher = useMemo((): Dispatcher => {
    return {
      onBuildOk() {
        dispatch({ type: ACTION_BUILD_OK })
      },
      onBuildError(message) {
        dispatch({ type: ACTION_BUILD_ERROR, message })
      },
      onBeforeRefresh() {
        dispatch({ type: ACTION_BEFORE_REFRESH })
      },
      onRefresh() {
        dispatch({ type: ACTION_REFRESH })
      },
      onVersionInfo(versionInfo) {
        dispatch({ type: ACTION_VERSION_INFO, versionInfo })
      },
    }
  }, [dispatch])

  useEffect(() => {
    if (process.env.__NEXT_TEST_MODE) {
      if (serverComponentRenderInProgress) {
        serverComponentRenderInProgress = false
        if (self.__NEXT_HMR_CB) {
          self.__NEXT_HMR_CB()
          self.__NEXT_HMR_CB = null
        }
      }
    }
    // currentHmrObj will change when ACTION_REFRESH is dispatched.
  }, [state.currentHmrObj])

  const handleOnUnhandledError = useCallback((error: Error): void => {
    // Component stack is added to the error in use-error-handler in case there was a hydration errror
    const componentStack = (error as any)._componentStack
    dispatch({
      type: ACTION_UNHANDLED_ERROR,
      reason: error,
      frames: parseStack(error.stack!),
      componentStackFrames:
        componentStack && parseComponentStack(componentStack),
    })
  }, [])
  const handleOnUnhandledRejection = useCallback((reason: Error): void => {
    dispatch({
      type: ACTION_UNHANDLED_REJECTION,
      reason: reason,
      frames: parseStack(reason.stack!),
    })
  }, [])
  const handleOnReactError = useCallback(() => {
    RuntimeErrorHandler.hadRuntimeError = true
  }, [])
  useErrorHandler(handleOnUnhandledError, handleOnUnhandledRejection)

  const webSocketRef = useWebsocket(assetPrefix)
  useWebsocketPing(webSocketRef)
  const sendMessage = useSendMessage(webSocketRef)
  const processTurbopackMessage = useTurbopack(sendMessage)

  const router = useRouter()

  useEffect(() => {
    const handler = (event: MessageEvent<any>) => {
      try {
        const obj = JSON.parse(event.data)
        const handledByTurbopack = processTurbopackMessage?.(obj)
        if (!handledByTurbopack) {
          processMessage(obj, sendMessage, router, dispatcher)
        }
      } catch (err: any) {
        console.warn(
          '[HMR] Invalid message: ' + event.data + '\n' + (err?.stack ?? '')
        )
      }
    }

    const websocket = webSocketRef.current
    if (websocket) {
      websocket.addEventListener('message', handler)
    }

    return () => websocket && websocket.removeEventListener('message', handler)
  }, [sendMessage, router, webSocketRef, dispatcher, processTurbopackMessage])

  return (
    <ReactDevOverlay onReactError={handleOnReactError} state={state}>
      {children}
    </ReactDevOverlay>
  )
}<|MERGE_RESOLUTION|>--- conflicted
+++ resolved
@@ -360,7 +360,6 @@
         })
       )
 
-<<<<<<< HEAD
       if (process.env.TURBOPACK) {
         handleHotUpdate()
       } else {
@@ -373,16 +372,6 @@
         if (isHotUpdate) {
           handleHotUpdate()
         }
-=======
-      const isHotUpdate =
-        obj.action !== HMR_ACTIONS_SENT_TO_BROWSER.SYNC &&
-        (!window.__NEXT_DATA__ || window.__NEXT_DATA__.page !== '/_error') &&
-        isUpdateAvailable()
-
-      // Attempt to apply hot updates or reload.
-      if (isHotUpdate) {
-        handleHotUpdate(obj.updatedModules)
->>>>>>> d8691f5c
       }
       return
     }
