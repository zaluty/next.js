--- conflicted
+++ resolved
@@ -7,14 +7,8 @@
     "build-native": "napi build --platform -p next-swc-napi --cargo-cwd ../../ --cargo-name next_swc_napi --features plugin,image-extended --js false native",
     "build-native-release": "napi build --platform -p next-swc-napi --cargo-cwd ../../ --cargo-name next_swc_napi --release --features plugin,image-extended,tracing/release_max_level_trace --js false native",
     "build-native-no-plugin": "napi build --platform -p next-swc-napi --cargo-cwd ../../ --cargo-name next_swc_napi --features image-webp --js false native",
-<<<<<<< HEAD
-    "build-native-no-plugin-woa": "napi build --platform -p next-swc-napi --cargo-cwd ../../ --cargo-name next_swc_napi --cargo-flags=--no-default-features --features image-webp --js false native",
-    "build-native-no-plugin-woa-release": "napi build --platform -p next-swc-napi --cargo-cwd ../../ --cargo-name next_swc_napi --release --cargo-flags=--no-default-features --features image-webp,tracing/release_max_level_trace --js false native",
-    "build-native-wasi": "npx --package=@napi-rs/cli@3.0.0-alpha.45 napi build --platform --target wasm32-wasip1-threads -p next-swc-napi --cwd ../../ --output-dir packages/next-swc/native",
-=======
-    "build-native-no-plugin-release": "napi build --platform -p next-swc-napi --cargo-cwd ../../ --cargo-name next_swc_napi --release --features image-webp,tracing/release_max_level_info --js false native",
+    "build-native-no-plugin-release": "napi build --platform -p next-swc-napi --cargo-cwd ../../ --cargo-name next_swc_napi --release --features image-webp,tracing/release_max_level_trace --js false native",
     "build-native-wasi": "npx --package=@napi-rs/cli@3.0.0-alpha.45 napi build --platform --target wasm32-wasip1-threads -p next-swc-napi --cwd ../../ --output-dir packages/next-swc/native --no-default-features",
->>>>>>> 4849ae76
     "build-wasm": "wasm-pack build crates/wasm --scope=next",
     "cache-build-native": "[ -d native ] && echo $(ls native)",
     "rust-check-fmt": "cd ../..; cargo fmt -- --check",
